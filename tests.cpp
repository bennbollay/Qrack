--- conflicted
+++ resolved
@@ -11,7 +11,6 @@
 using namespace Qrack;
 
 /* Begin Test Cases. */
-<<<<<<< HEAD
 TEST_CASE("test_par_for")
 {
     size_t NUM_ENTRIES = 2000;
@@ -28,11 +27,6 @@
     });
 }
 
-
-=======
-
-
->>>>>>> 1a591a48
 /*TEST_CASE_METHOD(CoherentUnitTestFixture, "test_superposition_reg")
 {
     int j;
